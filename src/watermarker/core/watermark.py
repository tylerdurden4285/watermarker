--- conflicted
+++ resolved
@@ -90,16 +90,12 @@
     except (subprocess.CalledProcessError, ValueError) as e:
         raise WatermarkError(f"Could not get dimensions for {file_path}: {str(e)}")
 
-<<<<<<< HEAD
-=======
-
->>>>>>> fa59d243
+
 def get_video_duration(file_path: str) -> float:
     """Return the duration of a video file in seconds using ffprobe."""
     try:
         verify_ffmpeg()
         probe_cmd = [
-<<<<<<< HEAD
             'ffprobe',
             '-v', 'error',
             '-show_entries', 'format=duration',
@@ -110,29 +106,7 @@
         return float(result.stdout.strip())
     except (subprocess.CalledProcessError, ValueError) as e:
         raise WatermarkError(f"Could not get duration for {file_path}: {str(e)}")
-=======
-            "ffprobe",
-            "-v",
-            "error",
-            "-show_entries",
-            "format=duration",
-            "-of",
-            "default=noprint_wrappers=1:nokey=1",
-            file_path,
-        ]
-        result = subprocess.run(
-            probe_cmd, capture_output=True, text=True, check=True
-        )
-        return float(result.stdout.strip())
-    except subprocess.CalledProcessError as e:
-        raise WatermarkError(
-            f"Could not get duration for {file_path}: {e.stderr}"
-        ) from e
-    except ValueError as e:
-        raise WatermarkError(
-            f"Could not parse duration for {file_path}: {e}"
-        ) from e
->>>>>>> fa59d243
+
 
 def apply_watermark(
     input_path: str,
