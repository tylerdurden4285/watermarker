--- conflicted
+++ resolved
@@ -256,14 +256,7 @@
 Example with cURL:
 
 ```bash
-<<<<<<< HEAD
 curl -o sample.jpg "http://localhost:8000/video-sample?authkey=your-api-key&text=DEMO&position=bottom-right"
-=======
-curl -o sample.jpg \
-  -F "file=@/path/to/video.mp4" \
-  -F "font_file=/path/to/font.ttf" \
-  http://localhost:8000/video-sample
->>>>>>> 10ee950c
 ```
 
 The server responds with a JPEG image illustrating the watermark. The
