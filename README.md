--- conflicted
+++ resolved
@@ -133,10 +133,7 @@
 docker compose up --build
 ```
 
-<<<<<<< HEAD
-=======
-
->>>>>>> 0202a16a
+
 Compose reads variables from your `.env` file. Set `API_PORT` (and `HOST` if needed) to expose a custom address. For example:
 
 ```ini
